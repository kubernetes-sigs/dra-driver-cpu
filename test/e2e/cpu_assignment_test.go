--- conflicted
+++ resolved
@@ -40,13 +40,9 @@
 )
 
 const (
-<<<<<<< HEAD
 	minCPUsAvailableForPodAllocation = 4
-=======
-	minCPUCountForExclusiveAllocation = 4
-	maxExclusivePods                  = 10
-	cpusPerClaim                      = 2
->>>>>>> f802a9bd
+	maxExclusivePods                 = 10
+	cpusPerClaim                     = 2
 )
 
 /*
@@ -167,19 +163,6 @@
 				sharedAllocPre := getTesterPodCPUAllocation(fxt.K8SClientset, ctx, shrPod1)
 				fxt.Log.Info("checking shared allocation", "pod", identifyPod(shrPod1), "cpuAllocated", sharedAllocPre.CPUAssigned.String(), "cpuAffinity", sharedAllocPre.CPUAffinity.String())
 
-<<<<<<< HEAD
-				fixture.By("creating a guaranteed pod getting exclusive CPUs from the resource claim")
-				exclPod := makeTesterPodWithExclusiveCPUClaim(fxt.Namespace.Name, dracpuTesterImage, exclCPUClaim)
-				exclPod = pinPodToNode(exclPod, targetNode.Name)
-				exclPod, err := e2epod.CreateSync(ctx, fxt.K8SClientset, exclPod)
-				gomega.Expect(err).ToNot(gomega.HaveOccurred(), "cannot create tester pod: %v", err)
-
-				fixture.By("checking the pod %s with exclusive CPUs has access to amount of CPUs requested in the claim", identifyPod(exclPod))
-				gomega.Expect(err).ToNot(gomega.HaveOccurred(), "cannot get the CPUs allocated to tester pod %s", identifyPod(exclPod))
-				exclusiveAlloc := getTesterPodCPUAllocation(fxt.K8SClientset, ctx, exclPod)
-				gomega.Expect(int64(exclusiveAlloc.CPUAssigned.Size())).To(gomega.Equal(exclCPUClaim.Spec.Devices.Requests[0].Exactly.Count))
-				fxt.Log.Info("checking exclusive allocation", "pod", identifyPod(exclPod), "cpus", exclusiveAlloc.CPUAssigned.String(), "sharedPool", sharedAllocPre.CPUAssigned.String())
-=======
 				numCPUs := availableCPUs.Size()
 				// reserve half the CPUs for the shared pool
 				numAvailableForExclusive := numCPUs / 2
@@ -190,7 +173,6 @@
 
 				fxt.Log.Info("Creating pods requesting exclusive CPUs", "numPods", numPods, "cpusPerClaim", cpusPerClaim)
 				var exclPods []*v1.Pod
-				var exclClaims []*resourcev1.ResourceClaim
 				allAllocatedCPUs := cpuset.New()
 
 				for i := 0; i < numPods; i++ {
@@ -216,7 +198,6 @@
 
 					createdClaim, err := fxt.K8SClientset.ResourceV1().ResourceClaims(fxt.Namespace.Name).Create(ctx, &claim, metav1.CreateOptions{})
 					gomega.Expect(err).ToNot(gomega.HaveOccurred())
-					exclClaims = append(exclClaims, createdClaim)
 
 					pod := makeTesterPodWithExclusiveCPUClaim(fxt.Namespace.Name, dracpuTesterImage, createdClaim)
 					pod = pinPodToNode(pod, targetNode.Name)
@@ -237,7 +218,6 @@
 				}
 				gomega.Expect(allAllocatedCPUs.Size()).To(gomega.Equal(numPods * cpusPerClaim))
 				rootFxt.Log.Info("All exclusive allocation", "pod", "exclusive CPUs", allAllocatedCPUs.String(), "expected Shared CPUs", availableCPUs.Difference(allAllocatedCPUs).String())
->>>>>>> f802a9bd
 
 				fixture.By("checking the shared pool does not include anymore the exclusively allocated CPUs")
 				expectedSharedCPUs := availableCPUs.Difference(allAllocatedCPUs)
@@ -267,7 +247,7 @@
 
 				fixture.By("deleting the pods with exclusive CPUs")
 				for _, pod := range exclPods {
-					err = e2epod.DeleteSync(ctx, fxt.K8SClientset, pod)
+					err := e2epod.DeleteSync(ctx, fxt.K8SClientset, pod)
 					gomega.Expect(err).ToNot(gomega.HaveOccurred(), "cannot delete pod %s: %v", pod.Name, err)
 				}
 
@@ -276,7 +256,7 @@
 				fixture.By("creating a third best-effort reference pod")
 				shrPod3 := makeTesterPodBestEffort(fxt.Namespace.Name, dracpuTesterImage)
 				shrPod3 = pinPodToNode(shrPod3, targetNode.Name)
-				shrPod3, err = e2epod.CreateSync(ctx, fxt.K8SClientset, shrPod3)
+				shrPod3, err := e2epod.CreateSync(ctx, fxt.K8SClientset, shrPod3)
 				gomega.Expect(err).ToNot(gomega.HaveOccurred(), "cannot create the third tester pod: %v", err)
 
 				gomega.Eventually(func() error {
